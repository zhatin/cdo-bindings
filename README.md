--- conflicted
+++ resolved
@@ -165,12 +165,8 @@
 * next:
   - return arrays/lists of output files, which are created by split* operators suggestion from Karl-Hermann Wieners :ocean:
   - use [six](https://pypi.python.org/pypi/six) for python2 and 3 compatibility (thanks to @jvegasbsc)
-<<<<<<< HEAD
   - drop full support of CDO version older then 1.5.4: undocumented operators in these version will not be callable
-* **1.3.2** [2016-10-24]
-=======
 * **1.3.2**
->>>>>>> 4c91c6cf
   - improvened stdout/stderr handling, thx to jvegasbsc
 * **1.3.1**
   - fix environment handling per call (ruby version)
